use agent::api::AgentApi;
use crates::{Crate, GitHubRepo};
use experiments::Experiment;
use log;
<<<<<<< HEAD
use results::EncodingType;
=======
use prelude::*;
>>>>>>> 99758239
use results::{TestResult, WriteResults};
use std::io::Read;
use std::ops::DerefMut;
use std::sync::{Arc, Mutex};
use toolchain::Toolchain;

#[derive(Clone)]
pub struct ResultsUploader<'a> {
    api: &'a AgentApi,
    shas: Arc<Mutex<Vec<(GitHubRepo, String)>>>,
}

impl<'a> ResultsUploader<'a> {
    pub fn new(api: &'a AgentApi) -> Self {
        ResultsUploader {
            api,
            shas: Arc::new(Mutex::new(Vec::new())),
        }
    }
}

impl<'a> WriteResults for ResultsUploader<'a> {
    fn get_result(
        &self,
        _ex: &Experiment,
        _toolchain: &Toolchain,
        _krate: &Crate,
    ) -> Fallible<Option<TestResult>> {
        // TODO: not yet implemented
        Ok(None)
    }

    fn record_sha(&self, _ex: &Experiment, repo: &GitHubRepo, sha: &str) -> Fallible<()> {
        self.shas
            .lock()
            .unwrap()
            .push((repo.clone(), sha.to_string()));
        Ok(())
    }

    fn record_result<F>(
        &self,
        _ex: &Experiment,
        toolchain: &Toolchain,
        krate: &Crate,
        f: F,
<<<<<<< HEAD
        _: EncodingType,
    ) -> Result<TestResult>
=======
    ) -> Fallible<TestResult>
>>>>>>> 99758239
    where
        F: FnOnce() -> Fallible<TestResult>,
    {
        let mut log_file = ::tempfile::NamedTempFile::new()?;
        let result = log::redirect(log_file.path(), f)?;

        let mut buffer = Vec::new();
        log_file.read_to_end(&mut buffer)?;

        let shas = ::std::mem::replace(self.shas.lock().unwrap().deref_mut(), Vec::new());

        info!("sending results to the crater server...");
        self.api
            .record_progress(krate, toolchain, &buffer, result, &shas)?;

        Ok(result)
    }
}<|MERGE_RESOLUTION|>--- conflicted
+++ resolved
@@ -2,11 +2,8 @@
 use crates::{Crate, GitHubRepo};
 use experiments::Experiment;
 use log;
-<<<<<<< HEAD
 use results::EncodingType;
-=======
 use prelude::*;
->>>>>>> 99758239
 use results::{TestResult, WriteResults};
 use std::io::Read;
 use std::ops::DerefMut;
@@ -53,12 +50,8 @@
         toolchain: &Toolchain,
         krate: &Crate,
         f: F,
-<<<<<<< HEAD
         _: EncodingType,
-    ) -> Result<TestResult>
-=======
     ) -> Fallible<TestResult>
->>>>>>> 99758239
     where
         F: FnOnce() -> Fallible<TestResult>,
     {
