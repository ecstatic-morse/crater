--- conflicted
+++ resolved
@@ -1,12 +1,9 @@
 use config::Config;
 use crates::Crate;
 use experiments::Experiment;
-<<<<<<< HEAD
 use results::EncodingType;
-=======
 use failure::AsFail;
 use prelude::*;
->>>>>>> 99758239
 use results::{TestResult, WriteResults};
 use runner::test;
 use std::fmt;
@@ -94,7 +91,6 @@
             | TaskStep::BuildOnly { ref tc, .. }
             | TaskStep::CheckOnly { ref tc, .. }
             | TaskStep::UnstableFeatures { ref tc } => {
-<<<<<<< HEAD
                 db.record_result(
                     ex,
                     tc,
@@ -106,13 +102,6 @@
                     },
                     EncodingType::Plain,
                 )?;
-=======
-                db.record_result(ex, tc, &self.krate, || {
-                    error!("this task or one of its parent failed!");
-                    utils::report_failure(err);
-                    Ok(result)
-                })?;
->>>>>>> 99758239
             }
         }
 
