--- conflicted
+++ resolved
@@ -1,18 +1,10 @@
 use crate::docker::{DockerError, MountPerms};
 use crate::prelude::*;
-use crate::results::{FailureReason, TestResult, WriteResults};
+use crate::results::{EncodingType, FailureReason, TestResult, WriteResults};
 use crate::run::{RunCommand, RunCommandError};
 use crate::runner::tasks::TaskCtx;
 use crate::tools::CARGO;
 use failure::Error;
-<<<<<<< HEAD
-use prelude::*;
-use results::EncodingType;
-use results::{FailureReason, TestResult, WriteResults};
-use run::{RunCommand, RunCommandError};
-use runner::prepare::{with_captured_lockfile, with_frobbed_toml, with_work_crate};
-=======
->>>>>>> 87b06ee5
 use std::path::Path;
 
 fn failure_reason(err: &Error) -> FailureReason {
@@ -76,32 +68,6 @@
     {
         info!("skipping crate {}. existing result: {}", ctx.krate, res);
     } else {
-<<<<<<< HEAD
-        with_work_crate(ex, tc, krate, |source_path| {
-            with_frobbed_toml(ex, krate, source_path)?;
-            with_captured_lockfile(config, ex, krate, source_path)?;
-
-            db.record_result(
-                ex,
-                tc,
-                krate,
-                || {
-                    info!(
-                        "{} {} against {} for {}",
-                        action,
-                        krate,
-                        tc.to_string(),
-                        ex.name
-                    );
-                    test_fn(config, ex, source_path, tc, quiet)
-                },
-                EncodingType::Plain,
-            )
-        }).map(|result| RunTestResult {
-            result,
-            skipped: false,
-        })
-=======
         let source_path = crate::dirs::crate_source_dir(ctx.experiment, ctx.toolchain, ctx.krate);
         let log_storage = ctx
             .state
@@ -125,8 +91,8 @@
                 );
                 test_fn(ctx, &source_path)
             },
+            EncodingType::Plain,
         )?;
->>>>>>> 87b06ee5
     }
     Ok(())
 }
